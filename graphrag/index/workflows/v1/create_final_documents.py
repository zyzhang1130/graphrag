# Copyright (c) 2024 Microsoft Corporation.
# Licensed under the MIT License

"""A module containing build_steps method definition."""

from graphrag.index.config import PipelineWorkflowConfig, PipelineWorkflowStep

workflow_name = "create_final_documents"


def build_steps(
    config: PipelineWorkflowConfig,
) -> list[PipelineWorkflowStep]:
    """
    Create the final documents table.

    ## Dependencies
    * `workflow:create_base_documents`
    """
    base_text_embed = config.get("text_embed", {})
    document_raw_content_embed_config = config.get(
        "document_raw_content_embed", base_text_embed
    )
    skip_raw_content_embedding = config.get("skip_raw_content_embedding", False)
    return [
        {
            "verb": "create_final_documents",
            "args": {
<<<<<<< HEAD
                "skip_embedding": skip_raw_content_embedding,
                "text_embed": document_raw_content_embed_config,
=======
                "text_embed": document_raw_content_embed_config
                if not skip_raw_content_embedding
                else None,
>>>>>>> f5c5876d
            },
            "input": {"source": "workflow:create_base_documents"},
        },
    ]<|MERGE_RESOLUTION|>--- conflicted
+++ resolved
@@ -26,14 +26,11 @@
         {
             "verb": "create_final_documents",
             "args": {
-<<<<<<< HEAD
-                "skip_embedding": skip_raw_content_embedding,
-                "text_embed": document_raw_content_embed_config,
-=======
-                "text_embed": document_raw_content_embed_config
-                if not skip_raw_content_embedding
-                else None,
->>>>>>> f5c5876d
+                "text_embed": (
+                    document_raw_content_embed_config
+                    if not skip_raw_content_embedding
+                    else None
+                ),
             },
             "input": {"source": "workflow:create_base_documents"},
         },
